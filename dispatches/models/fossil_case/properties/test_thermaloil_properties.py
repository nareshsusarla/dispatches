--- conflicted
+++ resolved
@@ -197,34 +197,6 @@
     assert not model.props[1].pressure.fixed
 
 
-<<<<<<< HEAD
-        assert not model.props[1].flow_mass.fixed
-        assert not model.props[1].temperature.fixed
-        assert not model.props[1].pressure.fixed
-
-    @pytest.mark.unit
-    def test_initialize_hold(self, model):
-        assert not model.props[1].flow_mass.fixed
-        assert not model.props[1].temperature.fixed
-        assert not model.props[1].pressure.fixed
-
-        flags = model.props.initialize(hold_state=True)
-
-        assert model.props[1].flow_mass.fixed
-        assert model.props[1].temperature.fixed
-        assert model.props[1].pressure.fixed
-
-        model.props.release_state(flags, outlvl=idaeslog.INFO)
-
-        assert not model.props[1].flow_mass.fixed
-        assert not model.props[1].temperature.fixed
-        assert not model.props[1].pressure.fixed
-
-    @pytest.mark.unit
-    def check_units(self, model):
-        assert_units_consistent(model)
-=======
 @pytest.mark.unit
 def check_units(model):
-    assert_units_consistent(model)
->>>>>>> bc1d17b4
+    assert_units_consistent(model)