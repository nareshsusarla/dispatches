#################################################################################
# DISPATCHES was produced under the DOE Design Integration and Synthesis
# Platform to Advance Tightly Coupled Hybrid Energy Systems program (DISPATCHES),
# and is copyright (c) 2021 by the software owners: The Regents of the University
# of California, through Lawrence Berkeley National Laboratory, National
# Technology & Engineering Solutions of Sandia, LLC, Alliance for Sustainable
# Energy, LLC, Battelle Energy Alliance, LLC, University of Notre Dame du Lac, et
# al. All rights reserved.
#
# Please see the files COPYRIGHT.md and LICENSE.md for full copyright and license
# information, respectively. Both files are also available online at the URL:
# "https://github.com/gmlc-dispatches/dispatches".
#################################################################################

"""

This is a simple model for an ultra-supercritical pulverized coal power plant
based on a flowsheet presented in Ref [1]: 1999 USDOE Report #DOE/FE-0400.
This model uses some of the simpler unit models from the power generation
unit model library and some of the parameters in the model,
such as feed water heater areas, overall heat
transfer coefficients, and turbine efficiencies at multiple stages
have all been estimated for a total power out of 437 MW.
Additional assumptions are as follows:
(1) The flowsheet and main steam conditions, i. e. pressure & temperature
are adopted from the aforementioned DOE report
(2) Heater unit models are used to model main steam boiler, reheater,
and condenser.
(3) Multi-stage turbines are modeled as multiple lumped single
stage turbines

updated (10/07/2021)
"""

__author__ = "Naresh Susarla & E S Rawlings"

import os
import logging

# Import Pyomo libraries
from pyomo.environ import (ConcreteModel, RangeSet, TransformationFactory,
                           Constraint, Param, Var, Reals, value)
from pyomo.environ import units as pyunits
from pyomo.network import Arc
from pyomo.common.fileutils import this_file_dir

# Import IDAES libraries
from idaes.core import FlowsheetBlock, MaterialBalanceType
from idaes.core.util import get_solver
from idaes.core.util.initialization import propagate_state
from idaes.core.util.model_statistics import degrees_of_freedom
from idaes.generic_models.unit_models import (
    HeatExchanger,
    MomentumMixingType,
    Heater,
)
from idaes.power_generation.unit_models.helm import (
    HelmMixer,
    HelmIsentropicCompressor,
    HelmTurbineStage,
    HelmSplitter
)
from idaes.generic_models.unit_models.heat_exchanger import (
    delta_temperature_underwood_callback)
import idaes.core.util.scaling as iscale
import idaes.logger as idaeslog
from idaes.core.util.misc import svg_tag

# Import Property Packages (IAPWS95 for Water/Steam)
from idaes.generic_models.properties import iapws95
from pyomo.util.infeasible import (log_infeasible_constraints,
                                    log_close_to_bounds)
logging.basicConfig(level=logging.INFO)


def declare_unit_model():
    """Create flowsheet and add unit models.
    """
    ###########################################################################
    #  Flowsheet and Property Package                                         #
    ###########################################################################
    m = ConcreteModel(name="Ultra Supercritical Power Plant Model")
    m.fs = FlowsheetBlock(default={"dynamic": False})
    m.fs.prop_water = iapws95.Iapws95ParameterBlock()

    ###########################################################################
    #   Turbine declarations                                   #
    ###########################################################################
    # A total of 11 single stage turbines are used to model
    # different multistage turbines
    m.set_turbine = RangeSet(11)
    m.fs.turbine = HelmTurbineStage(
        m.set_turbine,
        default={
            "property_package": m.fs.prop_water,
        }
    )

    #########################################################################
    #  Turbine outlet splitters                                  #
    #########################################################################
    # The default number of outlets for a splitter is 2. This can be changed
    # using the "num_outlets" argument.
    # In the USC flowsheet turbine_splitter[6] has 3 outlets. This is realized
    # by using the 'initialize' argument as shown below.
    m.set_turbine_splitter = RangeSet(10)
    m.fs.turbine_splitter = HelmSplitter(
        m.set_turbine_splitter,
        default={
            "property_package": m.fs.prop_water
            },
        initialize={
            6: {
                "property_package": m.fs.prop_water,
                "num_outlets": 3
                },
        }
    )

    ###########################################################################
    #  Boiler section & condenser declarations:                               #
    ###########################################################################
    # Boiler section is set up using three heater blocks, as following:
    # 1) For the main steam the heater block is named 'boiler'
    # 2) For the 1st reheated steam the heater block is named 'reheater_1'
    # 3) For the 2nd reheated steam the heater block is named 'reheater_2'

    m.fs.boiler = Heater(
        default={
            "dynamic": False,
            "property_package": m.fs.prop_water,
            "has_pressure_change": True
        }
    )
    # Set and indexed units for reheater
    m.set_reheater = RangeSet(2)
    m.fs.reheater = Heater(
        m.set_reheater,
        default={
            "dynamic": False,
            "property_package": m.fs.prop_water,
            "has_pressure_change": True
        }
    )

    ###########################################################################
    #  Add Condenser Mixer, Condenser, and Condensate pump                    #
    ###########################################################################
    # condenser mix
    # The inlet 'main' refers to the main steam coming from the turbine train
    # Inlet 'bfpt' refers to the steam coming from the bolier feed pump turbine
    # Inlet 'drain' refers to the condensed steam from the feed water heater 1
    # Inlet 'makeup' refers to the make up water
    m.fs.condenser_mix = HelmMixer(
        default={
            "momentum_mixing_type": MomentumMixingType.minimize,
            "inlet_list": ["main", "bfpt", "drain", "makeup"],
            "property_package": m.fs.prop_water,
        }
    )

    # Condenser is set up as a heater block
    m.fs.condenser = Heater(
        default={
            "dynamic": False,
            "property_package": m.fs.prop_water,
            "has_pressure_change": False
        }
    )

    # condensate pump
    m.fs.cond_pump = HelmIsentropicCompressor(
        default={
            "property_package": m.fs.prop_water,
        }
    )
    ###########################################################################
    #  Feedwater heater declaration                                     #
    ###########################################################################
    # Feed water heaters (FWHs) are declared as 0D heat exchangers
    # Shell side (side 1) is for steam condensing
    # Tube side (side 2) is for feed water heating

    # Declaring indexed units for feed water heater mixers
    # The indices reflect the connection to corresponding feed water heaters
    # e. g. the outlet of fwh_mixer[1] is connected to fwh[1]
    # Note that there are no mixers before FWHs 5 and 9
    m.set_fwh_mixer = [1, 2, 3, 4, 6, 7, 8]
    m.fs.fwh_mixer = HelmMixer(
        m.set_fwh_mixer,
        default={
            "momentum_mixing_type": MomentumMixingType.minimize,
            "inlet_list": ["steam", "drain"],
            "property_package": m.fs.prop_water,
        }
    )

    # Declaring  set and indexed units for feed water heaters
    m.set_fwh = RangeSet(9)
    m.fs.fwh = HeatExchanger(
        m.set_fwh,
        default={
            "delta_temperature_callback": delta_temperature_underwood_callback,
            "shell": {
                "property_package": m.fs.prop_water,
                "material_balance_type": MaterialBalanceType.componentTotal,
                "has_pressure_change": True,
            },
            "tube": {
                "property_package": m.fs.prop_water,
                "material_balance_type": MaterialBalanceType.componentTotal,
                "has_pressure_change": True,
            },
        }
    )

    ###########################################################################
    #  Add deaerator                              #
    ###########################################################################
    m.fs.deaerator = HelmMixer(
        default={
            "momentum_mixing_type": MomentumMixingType.minimize,
            "inlet_list": ["steam", "drain", "feedwater"],
            "property_package": m.fs.prop_water,
        }
    )

    ###########################################################################
    #  Add auxiliary turbine, booster pump, and boiler feed pump (BFP)        #
    ###########################################################################
    m.fs.booster = HelmIsentropicCompressor(
        default={
            "property_package": m.fs.prop_water,
        }
    )
    m.fs.bfp = HelmIsentropicCompressor(
        default={
            "property_package": m.fs.prop_water,
        }
    )
    m.fs.bfpt = HelmTurbineStage(
        default={
            "property_package": m.fs.prop_water,
        }
    )

    ###########################################################################
    #  Create the stream Arcs and return the model                            #
    ###########################################################################
    _make_constraints(m)
    _create_arcs(m)
    TransformationFactory("network.expand_arcs").apply_to(m.fs)
    return m


def _make_constraints(m):
    # Define all model constraints except those included with the unit models

    # ********* Boiler section *********
    # Following the Ref [1], the outlet temperature for the boiler units,
    # i.e., boiler and reheaters [1] & [2], are fixed to 866.15 K
    def temperature_constraint(b, t):
        return (b.control_volume.properties_out[t].temperature ==
                866.15 * pyunits.K)

    for unit in [m.fs.boiler, m.fs.reheater[1], m.fs.reheater[2]]:
        setattr(unit,
                "temperature_constraint",
                Constraint(m.fs.config.time,
                           rule=temperature_constraint))

    # ********* Condenser section *********
    # The outlet of condenser is assumed to be a saturated liquid
    # The following condensate enthalpy at the outlet of condeser equal to
    # that of a saturated liquid at that pressure
    @m.fs.condenser.Constraint(m.fs.time)
    def cond_vaporfrac_constraint(b, t):
        return (
            b.control_volume.properties_out[t].enth_mol
            == b.control_volume.properties_out[t].enth_mol_sat_phase['Liq']
        )

    # ********* Feed Water Heater section *********
    # The condensing steam is assumed to leave the FWH as saturated liquid
    # Thus, each FWH is accompanied by 3 constraints, 2 for pressure drop
    # and 1 for the enthalpy.
    # Side 1 outlet of fwh is assumed to be a saturated liquid
    # The following constraint sets the side 1 outlet enthalpy to be
    # same as that of saturated liquid
    def fwh_vaporfrac_constraint(b, t):
        return (
            b.side_1.properties_out[t].enth_mol ==
            b.side_1.properties_out[t].enth_mol_sat_phase['Liq']
        )
    for i in m.set_fwh:
        b = m.fs.fwh[i]
        setattr(b,
                "fwh_vfrac_constraint",
                Constraint(m.fs.config.time,
                           rule=fwh_vaporfrac_constraint))

    # Pressure drop on both sides are accounted for by setting the respective
    # outlet pressure based on the following assumptions:
    #     (1) Feed water side (side 2): A constant 4% pressure drop is assumed
    #           on the feedwater side for all FWHs. For this,
    #           the outlet pressure is set to 0.96 times the inlet pressure,
    #           on the feed water side for all FWHs
    #     (2) Steam condensing side (side 1): Going from high pressure to
    #           low pressure FWHs, the outlet pressure of
    #           the condensed steam in assumed to be 10% more than that
    #           of the pressure of steam extracted for the immediately
    #           next lower pressure feedwater heater.
    #           e.g. the outlet condensate pressure of FWH 'n'
    #           = 1.1 * pressure of steam extracted for FWH 'n-1'
    #           In case of FWH1 the FWH 'n-1' is used for Condenser,
    #           and in case of FWH6, FWH 'n-1' is for Deaerator. Here,
    #           the steam pressure for FWH 'n-1' is known because the
    #           pressure ratios for turbines are fixed.

    # Side 2 pressure drop constraint
    # Setting a 4% pressure drop on the feedwater side (P_out = 0.96 * P_in)
    def fwh_s2pdrop_constraint(b, t):
        return (
            b.side_2.properties_out[t].pressure ==
            0.96 * b.side_2.properties_in[t].pressure
        )
    for i in m.set_fwh:
        b = m.fs.fwh[i]
        setattr(b,
                "fwh_s2_delp_constraint",
                Constraint(m.fs.config.time,
                           rule=fwh_s2pdrop_constraint))

    # Side 1 pressure drop constraint
    # Setting the outlet pressure as described above. For this, the
    # relevant turbine stage pressure ratios are used (pressure_ratio_dict)
    # The pressure drop across the reheaters 1 and 2 are also accounted
    # in case of fwh[9] and fwh[7], respectively
    # For this, pressure_diffr_dict is defined

    # 0.204 is the pressure ratio for turbine #11 (see set_inputs)
    # 0.476 is the pressure ratio for turbine #10 (see set_inputs)
    # 0.572 is the pressure ratio for turbine #9 (see set_inputs)
    # 0.389 is the pressure ratio for turbine #8 (see set_inputs)
    # 0.514 is the pressure ratio for turbine #7 (see set_inputs)
    # 0.523 is the pressure ratio for turbine #5 (see set_inputs)
    # 0.609 is the pressure ratio for turbine #4 (see set_inputs)
    # 0.498 is the pressure ratio for turbine #3 (see set_inputs)
    # 0.774 is the pressure ratio for turbine #2 (see set_inputs)
    m.data_pressure_ratio = {1: 0.204,
                             2: 0.476,
                             3: 0.572,
                             4: 0.389,
                             5: 0.514,
                             6: 0.523,
                             7: 0.609,
                             8: 0.498,
                             9: 0.774}

    # 742845 Pa is the pressure drop across reheater_1
    # 210952 Pa is the pressure drop across reheater_2
    m.data_pressure_diffr = {1: 0,
                             2: 0,
                             3: 0,
                             4: 0,
                             5: 0,
                             6: 210952,
                             7: 0,
                             8: 742845,
                             9: 0}

    def fwh_s1pdrop_constraint(b, t):
        return (
            b.side_1.properties_out[t].pressure ==
            1.1 * b.turb_press_ratio *
            (b.side_1.properties_in[t].pressure - b.reheater_press_diff)
        )

    for i in m.set_fwh:
        b = m.fs.fwh[i]
        b.turb_press_ratio = Param(initialize=m.data_pressure_ratio[i],
                                   units=pyunits.Pa/pyunits.Pa)
        b.reheater_press_diff = Param(initialize=m.data_pressure_diffr[i],
                                      units=pyunits.Pa)
        setattr(b, "s1_delp_constraint",
                Constraint(m.fs.config.time, rule=fwh_s1pdrop_constraint))

    # The following constraint sets the outlet pressure of steam extracted
    # for boiler feed water turbine to be same as that of condenser
    @m.fs.Constraint(m.fs.time)
    def constraint_out_pressure(b, t):
        return (
            b.bfpt.control_volume.properties_out[t].pressure ==
            b.condenser_mix.main_state[t].pressure
        )

    # The following constraint demands that the work done by the
    # boiler feed water pump is same as that of boiler feed water turbine
    # Essentially, this says that boiler feed water turbine produces just
    # enough power to meet the demand of boiler feed water pump
    @m.fs.Constraint(m.fs.time)
    def constraint_bfp_power(b, t):
        return (
            b.booster.control_volume.work[t] +
            b.bfp.control_volume.work[t] +
            b.bfpt.control_volume.work[t] +
            b.cond_pump.control_volume.work[t] ==
            0
        )

    # The power plant with storage for a charge scenario is now ready
    # Declaraing variables for plant power out and plant heat duty
    # for use in analysis of various design and operating scenarios
    m.fs.plant_power_out = Var(
        m.fs.time,
        domain=Reals,
        initialize=400,
        doc="Net Power MWe out from the power plant",
        units=pyunits.MW
    )
    m.fs.plant_heat_duty = Var(
        m.fs.time,
        domain=Reals,
        initialize=400,
        doc="Net Power MWe out from the power plant",
        units=pyunits.MW
    )

    #   Constraint on Plant Power Output
    #   Plant Power Out = Total Turbine Power
    @m.fs.Constraint(m.fs.time)
    def production_cons(b, t):
        return (
            (-1*sum(m.fs.turbine[p].work_mechanical[t]
                    for p in m.set_turbine)) ==
            m.fs.plant_power_out[t]*1e6*(pyunits.W/pyunits.MW)
        )

    #   Constraint on Plant Power Output
    #   Plant Power Out = Total Turbine Power
    @m.fs.Constraint(m.fs.time)
    def heatduty_cons(b, t):
        return (
            (sum(unit.heat_duty[t]
                 for unit in [m.fs.boiler, m.fs.reheater[1], m.fs.reheater[2]])
             ) ==
            m.fs.plant_heat_duty[t]*1e6*(pyunits.W/pyunits.MW)
        )


def _create_arcs(m):

    # boiler to turb
    m.fs.boiler_to_turb1 = Arc(
        source=m.fs.boiler.outlet, destination=m.fs.turbine[1].inlet
    )

    # turbine1 splitter
    m.fs.turb1_to_t1split = Arc(
        source=m.fs.turbine[1].outlet,
        destination=m.fs.turbine_splitter[1].inlet
    )
    m.fs.t1split_to_turb2 = Arc(
        source=m.fs.turbine_splitter[1].outlet_1,
        destination=m.fs.turbine[2].inlet
    )
    m.fs.t1split_to_fwh9 = Arc(
        source=m.fs.turbine_splitter[1].outlet_2,
        destination=m.fs.fwh[9].inlet_1
    )

    # turbine2 splitter
    m.fs.turb2_to_t2split = Arc(
        source=m.fs.turbine[2].outlet,
        destination=m.fs.turbine_splitter[2].inlet
    )
    m.fs.t2split_to_rh1 = Arc(
        source=m.fs.turbine_splitter[2].outlet_1,
        destination=m.fs.reheater[1].inlet
    )
    m.fs.t2split_to_fwh8mix = Arc(
        source=m.fs.turbine_splitter[2].outlet_2,
        destination=m.fs.fwh_mixer[8].steam
    )

    # reheater_1 to turbine_3
    m.fs.rh1_to_turb3 = Arc(
        source=m.fs.reheater[1].outlet, destination=m.fs.turbine[3].inlet
    )

    # turbine3 splitter
    m.fs.turb3_to_t3split = Arc(
        source=m.fs.turbine[3].outlet,
        destination=m.fs.turbine_splitter[3].inlet
    )
    m.fs.t3split_to_turb4 = Arc(
        source=m.fs.turbine_splitter[3].outlet_1,
        destination=m.fs.turbine[4].inlet
    )
    m.fs.t3split_to_fwh7mix = Arc(
        source=m.fs.turbine_splitter[3].outlet_2,
        destination=m.fs.fwh_mixer[7].steam
    )

    # turbine4 splitter
    m.fs.turb4_to_t4split = Arc(
        source=m.fs.turbine[4].outlet,
        destination=m.fs.turbine_splitter[4].inlet
    )
    m.fs.t4split_to_rh2 = Arc(
        source=m.fs.turbine_splitter[4].outlet_1,
        destination=m.fs.reheater[2].inlet
    )
    m.fs.t4split_to_fwh6mix = Arc(
        source=m.fs.turbine_splitter[4].outlet_2,
        destination=m.fs.fwh_mixer[6].steam
    )

    # reheater_2 to turbine_5
    m.fs.rh2_to_turb5 = Arc(
        source=m.fs.reheater[2].outlet, destination=m.fs.turbine[5].inlet
    )

    # turbine5 splitter
    m.fs.turb5_to_t5split = Arc(
        source=m.fs.turbine[5].outlet,
        destination=m.fs.turbine_splitter[5].inlet
    )
    m.fs.t5split_to_turb6 = Arc(
        source=m.fs.turbine_splitter[5].outlet_1,
        destination=m.fs.turbine[6].inlet
    )
    m.fs.t5split_to_deaerator = Arc(
        source=m.fs.turbine_splitter[5].outlet_2,
        destination=m.fs.deaerator.steam
    )

    # turbine6 splitter
    m.fs.turb6_to_t6split = Arc(
        source=m.fs.turbine[6].outlet,
        destination=m.fs.turbine_splitter[6].inlet
    )
    m.fs.t6split_to_turb7 = Arc(
        source=m.fs.turbine_splitter[6].outlet_1,
        destination=m.fs.turbine[7].inlet
    )
    m.fs.t6split_to_fwh5 = Arc(
        source=m.fs.turbine_splitter[6].outlet_2,
        destination=m.fs.fwh[5].inlet_1
    )
    m.fs.t6split_to_bfpt = Arc(
        source=m.fs.turbine_splitter[6].outlet_3,
        destination=m.fs.bfpt.inlet
    )

    # turbine7 splitter
    m.fs.turb7_to_t7split = Arc(
        source=m.fs.turbine[7].outlet,
        destination=m.fs.turbine_splitter[7].inlet
    )
    m.fs.t7split_to_turb8 = Arc(
        source=m.fs.turbine_splitter[7].outlet_1,
        destination=m.fs.turbine[8].inlet
    )
    m.fs.t7split_to_fwh4mix = Arc(
        source=m.fs.turbine_splitter[7].outlet_2,
        destination=m.fs.fwh_mixer[4].steam
    )

    # turbine8 splitter
    m.fs.turb8_to_t8split = Arc(
        source=m.fs.turbine[8].outlet,
        destination=m.fs.turbine_splitter[8].inlet
    )
    m.fs.t8split_to_turb9 = Arc(
        source=m.fs.turbine_splitter[8].outlet_1,
        destination=m.fs.turbine[9].inlet
    )
    m.fs.t8split_to_fwh3mix = Arc(
        source=m.fs.turbine_splitter[8].outlet_2,
        destination=m.fs.fwh_mixer[3].steam
    )

    # turbine9 splitter
    m.fs.turb9_to_t9split = Arc(
        source=m.fs.turbine[9].outlet,
        destination=m.fs.turbine_splitter[9].inlet
    )
    m.fs.t9split_to_turb10 = Arc(
        source=m.fs.turbine_splitter[9].outlet_1,
        destination=m.fs.turbine[10].inlet
    )
    m.fs.t9split_to_fwh2mix = Arc(
        source=m.fs.turbine_splitter[9].outlet_2,
        destination=m.fs.fwh_mixer[2].steam
    )

    # turbine10 splitter
    m.fs.turb10_to_t10split = Arc(
        source=m.fs.turbine[10].outlet,
        destination=m.fs.turbine_splitter[10].inlet
    )
    m.fs.t10split_to_turb11 = Arc(
        source=m.fs.turbine_splitter[10].outlet_1,
        destination=m.fs.turbine[11].inlet
    )
    m.fs.t10split_to_fwh1mix = Arc(
        source=m.fs.turbine_splitter[10].outlet_2,
        destination=m.fs.fwh_mixer[1].steam
    )

    # condenser mixer to condensate pump
    m.fs.turb11_to_condmix = Arc(
        source=m.fs.turbine[11].outlet,
        destination=m.fs.condenser_mix.main
    )
    m.fs.fwh1_to_condmix = Arc(
        source=m.fs.fwh[1].outlet_1,
        destination=m.fs.condenser_mix.drain
    )
    m.fs.bfpt_to_condmix = Arc(
        source=m.fs.bfpt.outlet,
        destination=m.fs.condenser_mix.bfpt
    )
    m.fs.condmix_to_cond = Arc(
        source=m.fs.condenser_mix.outlet,
        destination=m.fs.condenser.inlet
    )
    m.fs.cond_to_condpump = Arc(
        source=m.fs.condenser.outlet, destination=m.fs.cond_pump.inlet
    )

    # fwh1
    m.fs.condpump_to_fwh1 = Arc(
        source=m.fs.cond_pump.outlet, destination=m.fs.fwh[1].inlet_2
    )
    m.fs.fwh2_to_fwh1mix = Arc(
        source=m.fs.fwh[2].outlet_1, destination=m.fs.fwh_mixer[1].drain
    )
    m.fs.fwh1mix_to_fwh1 = Arc(
        source=m.fs.fwh_mixer[1].outlet, destination=m.fs.fwh[1].inlet_1
    )

    # fwh2
    m.fs.fwh3_to_fwh2mix = Arc(
        source=m.fs.fwh[3].outlet_1, destination=m.fs.fwh_mixer[2].drain
    )
    m.fs.fwh2mix_to_fwh2 = Arc(
        source=m.fs.fwh_mixer[2].outlet, destination=m.fs.fwh[2].inlet_1
    )
    m.fs.fwh1_to_fwh2 = Arc(
        source=m.fs.fwh[1].outlet_2, destination=m.fs.fwh[2].inlet_2
    )

    # fwh3
    m.fs.fwh4_to_fwh3mix = Arc(
        source=m.fs.fwh[4].outlet_1, destination=m.fs.fwh_mixer[3].drain
    )
    m.fs.fwh3mix_to_fwh3 = Arc(
        source=m.fs.fwh_mixer[3].outlet, destination=m.fs.fwh[3].inlet_1
    )
    m.fs.fwh2_to_fwh3 = Arc(
        source=m.fs.fwh[2].outlet_2, destination=m.fs.fwh[3].inlet_2
    )

    # fwh4
    m.fs.fwh5_to_fwh4mix = Arc(
        source=m.fs.fwh[5].outlet_1, destination=m.fs.fwh_mixer[4].drain
    )
    m.fs.fwh4mix_to_fwh4 = Arc(
        source=m.fs.fwh_mixer[4].outlet, destination=m.fs.fwh[4].inlet_1
    )
    m.fs.fwh3_to_fwh4 = Arc(
        source=m.fs.fwh[3].outlet_2, destination=m.fs.fwh[4].inlet_2
    )

    # fwh5
    m.fs.fwh4_to_fwh5 = Arc(
        source=m.fs.fwh[4].outlet_2, destination=m.fs.fwh[5].inlet_2
    )

    # Deaerator
    m.fs.fwh5_to_deaerator = Arc(
        source=m.fs.fwh[5].outlet_2, destination=m.fs.deaerator.feedwater
    )
    m.fs.fwh6_to_deaerator = Arc(
        source=m.fs.fwh[6].outlet_1, destination=m.fs.deaerator.drain
    )

    # Booster Pump
    m.fs.deaerator_to_booster = Arc(
        source=m.fs.deaerator.outlet, destination=m.fs.booster.inlet
    )

    # fwh6
    m.fs.fwh7_to_fwh6mix = Arc(
        source=m.fs.fwh[7].outlet_1, destination=m.fs.fwh_mixer[6].drain
    )
    m.fs.fwh6mix_to_fwh6 = Arc(
        source=m.fs.fwh_mixer[6].outlet, destination=m.fs.fwh[6].inlet_1
    )
    m.fs.booster_to_fwh6 = Arc(
        source=m.fs.booster.outlet, destination=m.fs.fwh[6].inlet_2
    )

    # fwh7
    m.fs.fwh8_to_fwh7mix = Arc(
        source=m.fs.fwh[8].outlet_1, destination=m.fs.fwh_mixer[7].drain
    )
    m.fs.fwh7mix_to_fwh7 = Arc(
        source=m.fs.fwh_mixer[7].outlet, destination=m.fs.fwh[7].inlet_1
    )
    m.fs.fwh6_to_fwh7 = Arc(
        source=m.fs.fwh[6].outlet_2, destination=m.fs.fwh[7].inlet_2
    )

    # BFW Pump
    m.fs.fwh7_to_bfp = Arc(
        source=m.fs.fwh[7].outlet_2, destination=m.fs.bfp.inlet
    )

    # fwh8
    m.fs.fwh9_to_fwh8mix = Arc(
        source=m.fs.fwh[9].outlet_1, destination=m.fs.fwh_mixer[8].drain
    )
    m.fs.fwh8mix_to_fwh8 = Arc(
        source=m.fs.fwh_mixer[8].outlet, destination=m.fs.fwh[8].inlet_1
    )
    m.fs.bfp_to_fwh8 = Arc(
        source=m.fs.bfp.outlet, destination=m.fs.fwh[8].inlet_2
    )

    # fwh9
    m.fs.fwh8_to_fwh9 = Arc(
        source=m.fs.fwh[8].outlet_2, destination=m.fs.fwh[9].inlet_2
    )

    # boiler
    m.fs.fwh9_to_boiler = Arc(
        source=m.fs.fwh[9].outlet_2, destination=m.fs.boiler.inlet
    )


def set_model_input(m):
    # Model inputs / fixed variable or parameter values
    # assumed in this block, unless otherwise stated explicitly,
    # are either assumed or estimated for a total power out of 437 MW
    # These inputs will also fix all necessary inputs to the model
    # i.e. the degrees of freedom = 0

    ###########################################################################
    #  Turbine input                                                          #
    ###########################################################################
    #  Turbine inlet conditions
    m.main_flow = 17854             # Main flow
    m.main_steam_pressure = 31125980
    m.fs.boiler.inlet.flow_mol.fix(m.main_flow)  # mol/s
    m.fs.boiler.outlet.pressure.fix(m.main_steam_pressure)

    # Reheater section pressure drop estimated
    # for a total power out of 437 MW
    m.fs.reheater[1].deltaP.fix(-742845)  # Pa
    m.fs.reheater[2].deltaP.fix(-210952)  # Pa

    # The efficiency and pressure ratios of all turbines were estimated
    # for a total power out of 437 MW
    m.data_turbine_ratioP = {1: 0.388,
                             2: 0.774,
                             3: 0.498,
                             4: 0.609,
                             5: 0.523,
                             6: 0.495,
                             7: 0.514,
                             8: 0.389,
                             9: 0.572,
                             10: 0.476,
                             11: 0.204}
    m.data_turbine_eff = {1: 0.94,
                          2: 0.94,
                          3: 0.94,
                          4: 0.94,
                          5: 0.88,
                          6: 0.88,
                          7: 0.78,
                          8: 0.78,
                          9: 0.78,
                          10: 0.78,
                          11: 0.78}
    for i in m.set_turbine:
        m.fs.turbine[i].ratioP.fix(m.data_turbine_ratioP[i])
        m.fs.turbine[i].efficiency_isentropic.fix(m.data_turbine_eff[i])

    ###########################################################################
    #  Pumps & BFPT                                       #
    ###########################################################################
    m.fs.cond_pump.deltaP.fix(2313881)

    # Unlike the feedwater heaters the steam extraction flow to the deaerator
    # is not constrained by the saturated liquid constraint. Thus, the flow
    # to the deaerator is assumed to be fixed in this model.
    m.fs.turbine_splitter[5].split_fraction[:, "outlet_2"].fix(0.017885)

    # BFW Pump pressure is assumed based on referece report
    m.fs.bfp.outlet.pressure[:].fix(m.main_steam_pressure * 1.1231)  # Pa
    m.fs.booster.deltaP.fix(5715067)

    m.data_pump_eff = 0.8
    for unit in [m.fs.cond_pump, m.fs.booster, m.fs.bfp, m.fs.bfpt]:
        unit.efficiency_isentropic.fix(m.data_pump_eff)

    # Make up stream to condenser
    m.fs.condenser_mix.makeup.flow_mol.value = 1.0E-12  # mol/s
    m.fs.condenser_mix.makeup.pressure.fix(103421.4)  # Pa
    m.fs.condenser_mix.makeup.enth_mol.fix(1131.69204)  # J/mol

    ###########################################################################
    #  FWH section inputs                                        #
    ###########################################################################
    m.data_fwh_area = {1: 250,
                       2: 195,
                       3: 164,
                       4: 208,
                       5: 152,
                       6: 207,
                       7: 202,
                       8: 715,
                       9: 175}

    m.data_fwh_ohtc = {}
    for i in m.set_fwh:
        m.data_fwh_ohtc[i] = 3000

    for i in m.set_fwh:
        m.fs.fwh[i].area.fix(m.data_fwh_area[i])
        m.fs.fwh[i].overall_heat_transfer_coefficient.fix(m.data_fwh_ohtc[i])


def set_scaling_factors(m):
    # scaling factors in the flowsheet

    for i in m.set_fwh:
        b = m.fs.fwh[i]
        iscale.set_scaling_factor(b.area, 1e-2)
        iscale.set_scaling_factor(b.overall_heat_transfer_coefficient, 1e-3)
        iscale.set_scaling_factor(b.shell.heat, 1e-6)
        iscale.set_scaling_factor(b.tube.heat, 1e-6)

    for j in m.set_turbine:
        b = m.fs.turbine[j]
        iscale.set_scaling_factor(b.control_volume.work, 1e-6)

    iscale.set_scaling_factor(m.fs.boiler.control_volume.heat, 1e-6)
    iscale.set_scaling_factor(m.fs.reheater[1].control_volume.heat, 1e-6)
    iscale.set_scaling_factor(m.fs.reheater[2].control_volume.heat, 1e-6)
    iscale.set_scaling_factor(m.fs.condenser.control_volume.heat, 1e-6)
    iscale.set_scaling_factor(m.fs.cond_pump.control_volume.work, 1e-6)
    iscale.set_scaling_factor(m.fs.booster.control_volume.work, 1e-6)
    iscale.set_scaling_factor(m.fs.bfp.control_volume.work, 1e-6)
    iscale.set_scaling_factor(m.fs.bfpt.control_volume.work, 1e-6)


def initialize(m, fileinput=None, outlvl=idaeslog.NOTSET,
               solver=None, optarg={}):

    optarg = {
        "max_iter": 300,
        "halt_on_ampl_error": "yes",
    }
    solver = get_solver(solver, optarg)

    iscale.calculate_scaling_factors(m)

    # # initializing the boiler
    m.fs.boiler.inlet.pressure.fix(32216913)
    m.fs.boiler.inlet.enth_mol.fix(23737)
    m.fs.boiler.initialize(outlvl=outlvl, optarg=solver.options)
    m.fs.boiler.inlet.pressure.unfix()
    m.fs.boiler.inlet.enth_mol.unfix()

    # initialization routine for the turbine train

    # Deactivating constraints that fix enthalpy at FWH outlet
    # This lets us initialize the model using the fixed split_fractions
    # for steam extractions for all the feed water heaters except deaerator
    # These split fractions will be unfixed later and the constraints will
    # be activated
    m.fs.turbine_splitter[1].split_fraction[:, "outlet_2"].fix(0.073444)
    m.fs.turbine_splitter[2].split_fraction[:, "outlet_2"].fix(0.140752)
    m.fs.turbine_splitter[3].split_fraction[:, "outlet_2"].fix(0.032816)
    m.fs.turbine_splitter[4].split_fraction[:, "outlet_2"].fix(0.012425)
    m.fs.turbine_splitter[6].split_fraction[:, "outlet_2"].fix(0.081155)
    m.fs.turbine_splitter[6].split_fraction[:, "outlet_3"].fix(0.091274)
    m.fs.turbine_splitter[7].split_fraction[:, "outlet_2"].fix(0.036058)
    m.fs.turbine_splitter[8].split_fraction[:, "outlet_2"].fix(0.026517)
    m.fs.turbine_splitter[9].split_fraction[:, "outlet_2"].fix(0.029888)
    m.fs.turbine_splitter[10].split_fraction[:, "outlet_2"].fix(0.003007)

    m.fs.constraint_bfp_power.deactivate()
    m.fs.constraint_out_pressure.deactivate()
    for i in m.set_fwh:
        m.fs.fwh[i].fwh_vfrac_constraint.deactivate()

    # solving the turbine, splitter, and reheaters
    propagate_state(m.fs.boiler_to_turb1)
    m.fs.turbine[1].initialize(outlvl=outlvl, optarg=solver.options)

    propagate_state(m.fs.turb1_to_t1split)
    m.fs.turbine_splitter[1].initialize(outlvl=outlvl, optarg=solver.options)

    propagate_state(m.fs.t1split_to_turb2)
    m.fs.turbine[2].initialize(outlvl=outlvl, optarg=solver.options)

    propagate_state(m.fs.turb2_to_t2split)
    m.fs.turbine_splitter[2].initialize(outlvl=outlvl, optarg=solver.options)

    propagate_state(m.fs.t2split_to_rh1)
    m.fs.reheater[1].initialize(outlvl=outlvl, optarg=solver.options)

    propagate_state(m.fs.rh1_to_turb3)
    m.fs.turbine[3].initialize(outlvl=outlvl, optarg=solver.options)

    propagate_state(m.fs.turb3_to_t3split)
    m.fs.turbine_splitter[3].initialize(outlvl=outlvl, optarg=solver.options)

    propagate_state(m.fs.t3split_to_turb4)
    m.fs.turbine[4].initialize(outlvl=outlvl, optarg=solver.options)

    propagate_state(m.fs.turb4_to_t4split)
    m.fs.turbine_splitter[4].initialize(outlvl=outlvl, optarg=solver.options)

    propagate_state(m.fs.t4split_to_rh2)
    m.fs.reheater[2].initialize(outlvl=outlvl, optarg=solver.options)

    propagate_state(m.fs.rh2_to_turb5)
    m.fs.turbine[5].initialize(outlvl=outlvl, optarg=solver.options)

    propagate_state(m.fs.turb5_to_t5split)
    m.fs.turbine_splitter[5].initialize(outlvl=outlvl, optarg=solver.options)

    propagate_state(m.fs.t5split_to_turb6)
    m.fs.turbine[6].initialize(outlvl=outlvl, optarg=solver.options)

    propagate_state(m.fs.turb6_to_t6split)
    m.fs.turbine_splitter[6].initialize(outlvl=outlvl, optarg=solver.options)

    propagate_state(m.fs.t6split_to_turb7)
    m.fs.turbine[7].initialize(outlvl=outlvl, optarg=solver.options)

    propagate_state(m.fs.turb7_to_t7split)
    m.fs.turbine_splitter[7].initialize(outlvl=outlvl, optarg=solver.options)

    propagate_state(m.fs.t7split_to_turb8)
    m.fs.turbine[8].initialize(outlvl=outlvl, optarg=solver.options)

    propagate_state(m.fs.turb8_to_t8split)
    m.fs.turbine_splitter[8].initialize(outlvl=outlvl, optarg=solver.options)

    propagate_state(m.fs.t8split_to_turb9)
    m.fs.turbine[9].initialize(outlvl=outlvl, optarg=solver.options)

    propagate_state(m.fs.turb9_to_t9split)
    m.fs.turbine_splitter[9].initialize(outlvl=outlvl, optarg=solver.options)

    propagate_state(m.fs.t9split_to_turb10)
    m.fs.turbine[10].initialize(outlvl=outlvl, optarg=solver.options)

    propagate_state(m.fs.turb10_to_t10split)
    m.fs.turbine_splitter[10].initialize(outlvl=outlvl, optarg=solver.options)

    propagate_state(m.fs.t10split_to_turb11)
    m.fs.turbine[11].initialize(outlvl=outlvl, optarg=solver.options)

    # initialize the boiler feed pump turbine.
    propagate_state(m.fs.t6split_to_bfpt)
    m.fs.bfpt.outlet.pressure.fix(6896)
    m.fs.bfpt.initialize(outlvl=outlvl, optarg=solver.options)
    m.fs.bfpt.outlet.pressure.unfix()

    ###########################################################################
    #  Condenser                                                #
    ###########################################################################
    propagate_state(m.fs.bfpt_to_condmix)
    propagate_state(m.fs.turb11_to_condmix)
    m.fs.condenser_mix.drain.flow_mol.fix(2102)
    m.fs.condenser_mix.drain.pressure.fix(7586)
    m.fs.condenser_mix.drain.enth_mol.fix(3056)
    m.fs.condenser_mix.initialize(outlvl=outlvl, optarg=solver.options)
    m.fs.condenser_mix.drain.unfix()

    propagate_state(m.fs.condmix_to_cond)
    m.fs.condenser.initialize(outlvl=outlvl, optarg=solver.options)

    propagate_state(m.fs.cond_to_condpump)
    m.fs.cond_pump.initialize(outlvl=outlvl, optarg=solver.options)

    ###########################################################################
    #  Low pressure FWH section                                               #
    ###########################################################################

    # fwh1
    propagate_state(m.fs.t10split_to_fwh1mix)
    m.fs.fwh_mixer[1].drain.flow_mol.fix(2072)
    m.fs.fwh_mixer[1].drain.pressure.fix(37187)
    m.fs.fwh_mixer[1].drain.enth_mol.fix(5590)
    m.fs.fwh_mixer[1].initialize(outlvl=outlvl, optarg=solver.options)
    m.fs.fwh_mixer[1].drain.unfix()

    propagate_state(m.fs.fwh1mix_to_fwh1)
    propagate_state(m.fs.condpump_to_fwh1)
    m.fs.fwh[1].initialize(outlvl=outlvl, optarg=solver.options)

    # fwh2
    propagate_state(m.fs.t9split_to_fwh2mix)
    m.fs.fwh_mixer[2].drain.flow_mol.fix(1762)
    m.fs.fwh_mixer[2].drain.pressure.fix(78124)
    m.fs.fwh_mixer[2].drain.enth_mol.fix(7009)
    m.fs.fwh_mixer[2].initialize(outlvl=outlvl, optarg=solver.options)
    m.fs.fwh_mixer[2].drain.unfix()

    propagate_state(m.fs.fwh2mix_to_fwh2)
    propagate_state(m.fs.fwh1_to_fwh2)
    m.fs.fwh[2].initialize(outlvl=outlvl, optarg=solver.options)

    # fwh3
    propagate_state(m.fs.t8split_to_fwh3mix)
    m.fs.fwh_mixer[3].drain.flow_mol.fix(1480)
    m.fs.fwh_mixer[3].drain.pressure.fix(136580)
    m.fs.fwh_mixer[3].drain.enth_mol.fix(8203)
    m.fs.fwh_mixer[3].initialize(outlvl=outlvl, optarg=solver.options)
    m.fs.fwh_mixer[3].drain.unfix()

    propagate_state(m.fs.fwh3mix_to_fwh3)
    propagate_state(m.fs.fwh2_to_fwh3)
    m.fs.fwh[3].initialize(outlvl=outlvl, optarg=solver.options)

    # fwh4
    propagate_state(m.fs.t7split_to_fwh4mix)
    m.fs.fwh_mixer[4].drain.flow_mol.fix(1082)
    m.fs.fwh_mixer[4].drain.pressure.fix(351104)
    m.fs.fwh_mixer[4].drain.enth_mol.fix(10534)
    m.fs.fwh_mixer[4].initialize(outlvl=outlvl, optarg=solver.options)
    m.fs.fwh_mixer[4].drain.unfix()

    propagate_state(m.fs.fwh4mix_to_fwh4)
    propagate_state(m.fs.fwh3_to_fwh4)
    m.fs.fwh[4].initialize(outlvl=outlvl, optarg=solver.options)

    # fwh5
    propagate_state(m.fs.fwh4_to_fwh5)
    propagate_state(m.fs.t6split_to_fwh5)
    m.fs.fwh[5].initialize(outlvl=outlvl, optarg=solver.options)

    ###########################################################################
    #  boiler feed pump and deaerator                                         #
    ###########################################################################
    # Deaerator
    propagate_state(m.fs.fwh5_to_deaerator)
    propagate_state(m.fs.t5split_to_deaerator)
    m.fs.deaerator.drain.flow_mol[:].fix(4277)
    m.fs.deaerator.drain.pressure[:].fix(1379964)
    m.fs.deaerator.drain.enth_mol[:].fix(14898)
    m.fs.deaerator.initialize(outlvl=outlvl, optarg=solver.options)
    m.fs.deaerator.drain.unfix()

    # Booster pump
    propagate_state(m.fs.deaerator_to_booster)
    m.fs.booster.initialize(outlvl=outlvl, optarg=solver.options)

    ###########################################################################
    #  High-pressure feedwater heaters                                        #
    ###########################################################################
    # fwh6
    propagate_state(m.fs.t4split_to_fwh6mix)
    m.fs.fwh_mixer[6].drain.flow_mol.fix(4106)
    m.fs.fwh_mixer[6].drain.pressure.fix(2870602)
    m.fs.fwh_mixer[6].drain.enth_mol.fix(17959)
    m.fs.fwh_mixer[6].initialize(outlvl=outlvl, optarg=solver.options)
    m.fs.fwh_mixer[6].drain.unfix()

    propagate_state(m.fs.fwh6mix_to_fwh6)
    propagate_state(m.fs.booster_to_fwh6)
    m.fs.fwh[6].initialize(outlvl=outlvl, optarg=solver.options)

    # fwh7
    propagate_state(m.fs.t3split_to_fwh7mix)
    m.fs.fwh_mixer[7].drain.flow_mol.fix(3640)
    m.fs.fwh_mixer[7].drain.pressure.fix(4713633)
    m.fs.fwh_mixer[7].drain.enth_mol.fix(20472)
    m.fs.fwh_mixer[7].initialize(outlvl=outlvl, optarg=solver.options)
    m.fs.fwh_mixer[7].drain.unfix()

    propagate_state(m.fs.fwh7mix_to_fwh7)
    propagate_state(m.fs.fwh6_to_fwh7)
    m.fs.fwh[7].initialize(outlvl=outlvl, optarg=solver.options)

    # Boiler feed pump
    propagate_state(m.fs.fwh7_to_bfp)
    m.fs.bfp.initialize(outlvl=outlvl, optarg=solver.options)

    # fwh8
    propagate_state(m.fs.t2split_to_fwh8mix)
    m.fs.fwh_mixer[8].drain.flow_mol.fix(1311)
    m.fs.fwh_mixer[8].drain.pressure.fix(10282256)
    m.fs.fwh_mixer[8].drain.enth_mol.fix(25585)
    m.fs.fwh_mixer[8].initialize(outlvl=outlvl, optarg=solver.options)
    m.fs.fwh_mixer[8].drain.unfix()

    propagate_state(m.fs.fwh8mix_to_fwh8)
    propagate_state(m.fs.bfp_to_fwh8)
    m.fs.fwh[8].initialize(outlvl=outlvl, optarg=solver.options)

    # fwh9
    propagate_state(m.fs.fwh8_to_fwh9)
    propagate_state(m.fs.t1split_to_fwh9)
    m.fs.fwh[9].initialize(outlvl=outlvl, optarg=solver.options)

    #########################################################################
    #  Model Initialization with Square Problem Solve                       #
    #########################################################################
    #  Unfix split fractions and activate vapor fraction constraints
    #  Vaporfrac constraints set condensed steam enthalpy at the condensing
    #  side outlet to be that of a saturated liquid
    # Then solve the square problem again for an initilized model
    for i in m.set_turbine_splitter:
        m.fs.turbine_splitter[i].split_fraction[:, "outlet_2"].unfix()

    # keeping the extraction to deareator to be fixed
    # unfixing the extraction to bfpt
    m.fs.turbine_splitter[5].split_fraction[:, "outlet_2"].fix()
    m.fs.turbine_splitter[6].split_fraction[:, "outlet_3"].unfix()

    m.fs.constraint_bfp_power.activate()
    m.fs.constraint_out_pressure.activate()
    for j in m.set_fwh:
        m.fs.fwh[j].fwh_vfrac_constraint.activate()

    res = solver.solve(m)
    print("Model Initialization = ",
          res.solver.termination_condition)
    print("*******************  USC Model Initialized   ********************")


def add_bounds(m):
<<<<<<< HEAD
    
    m.flow_max = m.main_flow * 3 # number from Naresh
=======

    m.flow_max = m.main_flow * 1.2  # number from Naresh
    m.salt_flow_max = 1000  # in kg/s
>>>>>>> 976410c9

    for unit_k in [m.fs.boiler, m.fs.reheater[1],
                   m.fs.reheater[2], m.fs.cond_pump,
                   m.fs.bfp, m.fs.bfpt]:
        unit_k.inlet.flow_mol[:].setlb(0)  # mol/s
        unit_k.inlet.flow_mol[:].setub(m.flow_max)  # mol/s
        unit_k.outlet.flow_mol[:].setlb(0)  # mol/s
        unit_k.outlet.flow_mol[:].setub(m.flow_max)  # mol/s

    for k in m.set_turbine:
        m.fs.turbine[k].inlet.flow_mol[:].setlb(0)
        m.fs.turbine[k].inlet.flow_mol[:].setub(m.flow_max)
        m.fs.turbine[k].outlet.flow_mol[:].setlb(0)
        m.fs.turbine[k].outlet.flow_mol[:].setub(m.flow_max)

    for k in m.set_fwh_mixer:
        m.fs.fwh_mixer[k].steam.flow_mol[:].setlb(0)
        m.fs.fwh_mixer[k].steam.flow_mol[:].setub(m.flow_max)
        m.fs.fwh_mixer[k].drain.flow_mol[:].setlb(0)
        m.fs.fwh_mixer[k].drain.flow_mol[:].setub(m.flow_max)

    for k in m.set_turbine_splitter:
        m.fs.turbine_splitter[k].split_fraction[0.0, "outlet_1"].setlb(0)
        m.fs.turbine_splitter[k].split_fraction[0.0, "outlet_1"].setub(1)
        m.fs.turbine_splitter[k].split_fraction[0.0, "outlet_2"].setlb(0)
        m.fs.turbine_splitter[k].split_fraction[0.0, "outlet_2"].setub(1)

    for k in m.set_fwh:
        m.fs.fwh[k].inlet_1.flow_mol[:].setlb(0)
        m.fs.fwh[k].inlet_1.flow_mol[:].setub(m.flow_max)
        m.fs.fwh[k].inlet_2.flow_mol[:].setlb(0)
        m.fs.fwh[k].inlet_2.flow_mol[:].setub(m.flow_max)
        m.fs.fwh[k].outlet_1.flow_mol[:].setlb(0)
        m.fs.fwh[k].outlet_1.flow_mol[:].setub(m.flow_max)
        m.fs.fwh[k].outlet_2.flow_mol[:].setlb(0)
        m.fs.fwh[k].outlet_2.flow_mol[:].setub(m.flow_max)

    return m


def view_result(outfile, m):
    tags = {}

    # Boiler
    tags['power_out'] = ("%4.2f" % value(m.fs.plant_power_out[0]))

    tags['boiler_Fin'] = ("%4.3f" % (value(
        m.fs.boiler.inlet.flow_mol[0])*1e-3))
    tags['boiler_Tin'] = ("%4.2f" % (value(
        m.fs.boiler.control_volume.properties_in[0].temperature)))
    tags['boiler_Pin'] = ("%4.1f" % (value(
        m.fs.boiler.inlet.pressure[0])*1e-6))
    tags['boiler_Hin'] = ("%4.1f" % (value(
        m.fs.boiler.inlet.enth_mol[0])*1e-3))
    tags['boiler_xin'] = ("%4.4f" % (value(
        m.fs.boiler.control_volume.properties_in[0].vapor_frac)))
    tags['boiler_Fout'] = ("%4.3f" % (value(
        m.fs.boiler.outlet.flow_mol[0])*1e-3))
    tags['boiler_Tout'] = ("%4.2f" % (value(
        m.fs.boiler.control_volume.properties_out[0].temperature)))
    tags['boiler_Pout'] = ("%4.1f" % (value(
        m.fs.boiler.outlet.pressure[0])*1e-6))
    tags['boiler_Hout'] = ("%4.1f" % (value(
        m.fs.boiler.outlet.enth_mol[0])*1e-3))
    tags['boiler_xout'] = ("%4.4f" % (value(
        m.fs.boiler.control_volume.properties_out[0].vapor_frac)))

    # Reheater 1 & 2
    tags['turb3_Fin'] = ("%4.3f" % (value(
        m.fs.turbine[3].inlet.flow_mol[0])*1e-3))
    tags['turb3_Tin'] = ("%4.2f" % (value(
        m.fs.turbine[3].control_volume.properties_in[0].temperature)))
    tags['turb3_Pin'] = ("%4.1f" % (value(
        m.fs.turbine[3].inlet.pressure[0])*1e-6))
    tags['turb3_Hin'] = ("%4.1f" % (value(
        m.fs.turbine[3].inlet.enth_mol[0])*1e-3))
    tags['turb3_xin'] = ("%4.4f" % (value(
        m.fs.turbine[3].control_volume.properties_in[0].vapor_frac)))

    tags['turb5_Fin'] = ("%4.3f" % (value(
        m.fs.turbine[5].inlet.flow_mol[0])*1e-3))
    tags['turb5_Tin'] = ("%4.2f" % (value(
        m.fs.turbine[5].control_volume.properties_in[0].temperature)))
    tags['turb5_Pin'] = ("%4.1f" % (value(
        m.fs.turbine[5].inlet.pressure[0])*1e-6))
    tags['turb5_Hin'] = ("%4.1f" % (value(
        m.fs.turbine[5].inlet.enth_mol[0])*1e-3))
    tags['turb5_xin'] = ("%4.4f" % (value(
        m.fs.turbine[5].control_volume.properties_in[0].vapor_frac)))

    # Turbine out
    tags['turb11_Fout'] = ("%4.3f" % (value(
        m.fs.turbine[11].outlet.flow_mol[0])*1e-3))
    tags['turb11_Tout'] = ("%4.2f" % (value(
        m.fs.turbine[11].control_volume.properties_out[0].temperature)))
    tags['turb11_Pout'] = ("%4.1f" % (value(
        m.fs.turbine[11].outlet.pressure[0])*1e-6))
    tags['turb11_Hout'] = ("%4.1f" % (value(
        m.fs.turbine[11].outlet.enth_mol[0])*1e-3))
    tags['turb11_xout'] = ("%4.4f" % (value(
        m.fs.turbine[11].control_volume.properties_out[0].vapor_frac)))

    # Condenser
    tags['cond_Fout'] = ("%4.3f" % (value(
        m.fs.condenser.outlet.flow_mol[0])*1e-3))
    tags['cond_Tout'] = ("%4.2f" % (value(
        m.fs.condenser.control_volume.properties_out[0].temperature)))
    tags['cond_Pout'] = ("%4.1f" % (value(
        m.fs.condenser.outlet.pressure[0])*1e-6))
    tags['cond_Hout'] = ("%4.1f" % (value(
        m.fs.condenser.outlet.enth_mol[0])*1e-3))
    tags['cond_xout'] = ("%4.4f" % (value(
        m.fs.condenser.control_volume.properties_out[0].vapor_frac)))

    # Feed water heaters
    tags['fwh9shell_Fin'] = ("%4.3f" % (value(
        m.fs.fwh[9].shell_inlet.flow_mol[0])*1e-3))
    tags['fwh9shell_Tin'] = ("%4.2f" % (value(
        m.fs.fwh[9].shell.properties_in[0].temperature)))
    tags['fwh9shell_Pin'] = ("%4.1f" % (value(
        m.fs.fwh[9].shell_inlet.pressure[0])*1e-6))
    tags['fwh9shell_Hin'] = ("%4.1f" % (value(
        m.fs.fwh[9].shell_inlet.enth_mol[0])*1e-3))
    tags['fwh9shell_xin'] = ("%4.4f" % (value(
        m.fs.fwh[9].shell.properties_in[0].vapor_frac)))

    tags['fwh7tube_Fout'] = ("%4.3f" % (value(
        m.fs.fwh[7].tube_outlet.flow_mol[0])*1e-3))
    tags['fwh7tube_Tout'] = ("%4.2f" % (value(
        m.fs.fwh[7].tube.properties_out[0].temperature)))
    tags['fwh7tube_Pout'] = ("%4.1f" % (value(
        m.fs.fwh[7].tube_outlet.pressure[0])*1e-6))
    tags['fwh7tube_Hout'] = ("%4.1f" % (value(
        m.fs.fwh[7].tube_outlet.enth_mol[0])*1e-3))
    tags['fwh7tube_xout'] = ("%4.4f" % (value(
        m.fs.fwh[7].tube.properties_out[0].vapor_frac)))

    tags['fwh6shell_Fout'] = ("%4.3f" % (value(
        m.fs.fwh[6].shell_outlet.flow_mol[0])*1e-3))
    tags['fwh6shell_Tout'] = ("%4.2f" % (value(
        m.fs.fwh[6].shell.properties_out[0].temperature)))
    tags['fwh6shell_Pout'] = ("%4.1f" % (value(
        m.fs.fwh[6].shell_outlet.pressure[0])*1e-6))
    tags['fwh6shell_Hout'] = ("%4.1f" % (value(
        m.fs.fwh[6].shell_outlet.enth_mol[0])*1e-3))
    tags['fwh6shell_xout'] = ("%4.4f" % (value(
        m.fs.fwh[6].shell.properties_out[0].vapor_frac)))

    tags['fwh5tube_Fout'] = ("%4.3f" % (value(
        m.fs.fwh[5].tube_outlet.flow_mol[0])*1e-3))
    tags['fwh5tube_Tout'] = ("%4.2f" % (value(
        m.fs.fwh[5].tube.properties_out[0].temperature)))
    tags['fwh5tube_Pout'] = ("%4.1f" % (value(
        m.fs.fwh[5].tube_outlet.pressure[0])*1e-6))
    tags['fwh5tube_Hout'] = ("%4.1f" % (value(
        m.fs.fwh[5].tube_outlet.enth_mol[0])*1e-3))
    tags['fwh5tube_xout'] = ("%4.4f" % (value(
        m.fs.fwh[5].tube.properties_out[0].vapor_frac)))

    tags['fwh5shell_Fin'] = ("%4.3f" % (value(
        m.fs.fwh[5].shell_inlet.flow_mol[0])*1e-3))
    tags['fwh5shell_Tin'] = ("%4.2f" % (value(
        m.fs.fwh[5].shell.properties_in[0].temperature)))
    tags['fwh5shell_Pin'] = ("%4.1f" % (value(
        m.fs.fwh[5].shell_inlet.pressure[0])*1e-6))
    tags['fwh5shell_Hin'] = ("%4.1f" % (value(
        m.fs.fwh[5].shell_inlet.enth_mol[0])*1e-3))
    tags['fwh5shell_xin'] = ("%4.4f" % (value(
        m.fs.fwh[5].shell.properties_in[0].vapor_frac)))

    # Deareator
    tags['da_steam_Fin'] = ("%4.3f" % (value(
        m.fs.deaerator.steam.flow_mol[0])*1e-3))
    tags['da_steam_Tin'] = ("%4.2f" % (value(
        m.fs.deaerator.steam_state[0].temperature)))
    tags['da_steam_Pin'] = ("%4.1f" % (value(
        m.fs.deaerator.steam.pressure[0])*1e-6))
    tags['da_steam_Hin'] = ("%4.1f" % (value(
        m.fs.deaerator.steam.enth_mol[0])*1e-3))
    tags['da_steam_xin'] = ("%4.4f" % (value(
        m.fs.deaerator.steam_state[0].vapor_frac)))
    tags['da_Fout'] = ("%4.3f" % (value(
        m.fs.deaerator.outlet.flow_mol[0])*1e-3))
    tags['da_Tout'] = ("%4.2f" % (value(
        m.fs.deaerator.mixed_state[0].temperature)))
    tags['da_Pout'] = ("%4.1f" % (value(
        m.fs.deaerator.outlet.pressure[0])*1e-6))
    tags['da_Hout'] = ("%4.1f" % (value(
        m.fs.deaerator.outlet.enth_mol[0])*1e-3))
    tags['da_xout'] = ("%4.1f" % (value(
        m.fs.deaerator.mixed_state[0].vapor_frac)))

    # Feed water heaters mixers
    for i in m.set_fwh_mixer:
        tags['fwh'+str(i)+'mix_steam_Fin'] = ("%4.3f" % (value(
            m.fs.fwh_mixer[i].steam.flow_mol[0])*1e-3))
        tags['fwh'+str(i)+'mix_steam_Tin'] = ("%4.2f" % (value(
            m.fs.fwh_mixer[i].steam_state[0].temperature)))
        tags['fwh'+str(i)+'mix_steam_Pin'] = ("%4.1f" % (value(
            m.fs.fwh_mixer[i].steam.pressure[0])*1e-6))
        tags['fwh'+str(i)+'mix_steam_Hin'] = ("%4.1f" % (value(
            m.fs.fwh_mixer[i].steam.enth_mol[0])*1e-3))
        tags['fwh'+str(i)+'mix_steam_xin'] = ("%4.4f" % (value(
            m.fs.fwh_mixer[i].steam_state[0].vapor_frac)))
        tags['fwh'+str(i)+'mix_Fout'] = ("%4.3f" % (value(
            m.fs.fwh_mixer[i].outlet.flow_mol[0])*1e-3))
        tags['fwh'+str(i)+'mix_Tout'] = ("%4.2f" % (value(
            m.fs.fwh_mixer[i].mixed_state[0].temperature)))
        tags['fwh'+str(i)+'mix_Pout'] = ("%4.1f" % (value(
            m.fs.fwh_mixer[i].outlet.pressure[0])*1e-6))
        tags['fwh'+str(i)+'mix_Hout'] = ("%4.1f" % (value(
            m.fs.fwh_mixer[i].outlet.enth_mol[0])*1e-3))
        tags['fwh'+str(i)+'mix_xout'] = ("%4.4f" % (value(
            m.fs.fwh_mixer[i].mixed_state[0].vapor_frac)))

    # BFP
    tags['bfp_power'] = ("%4.2f" % (value(
        m.fs.bfp.control_volume.work[0])*1e-6))
    tags['booster_power'] = ("%4.2f" % (value(
        m.fs.booster.control_volume.work[0])*1e-6))
    tags['bfpt_power'] = ("%4.2f" % (value(
        m.fs.bfpt.control_volume.work[0])*-1e-6))
    tags['cond_power'] = ("%4.2f" % (value(
        m.fs.cond_pump.control_volume.work[0])*1e-6))

    original_svg_file = os.path.join(
        this_file_dir(), "pfd_ultra_supercritical_pc.svg")
    with open(original_svg_file, "r") as f:
        svg_tag(tags, f, outfile=outfile)


def build_plant_model():

    # Create a flowsheet, add properties, unit models, and arcs
    m = declare_unit_model()

    # Give all the required inputs to the model
    # Ensure that the degrees of freedom = 0 (model is complete)
    set_model_input(m)
    # Assert that the model has no degree of freedom at this point
    assert degrees_of_freedom(m) == 0

    # set scaling factors
    set_scaling_factors(m)

    # adding variable bounds
    add_bounds(m)

    return m


def model_analysis(m, solver):

    #   Solving the flowsheet and check result
    #   At this time one can make chnages to the model for further analysis
    flow_frac_list = [1.0]
    pres_frac_list = [1.0]
    for i in flow_frac_list:
        for j in pres_frac_list:
            m.fs.boiler.inlet.flow_mol.fix(i*17854)  # mol/s
            m.fs.boiler.outlet.pressure.fix(j*31125980)
            solver.solve(m, tee=True, symbolic_solver_labels=True)
            print('Plant Power (MW) =', value(m.fs.plant_power_out[0]))
            print('Plant Heat Duty (MW) =', value(m.fs.plant_heat_duty[0]))

    return m


if __name__ == "__main__":

    optarg = {
        "max_iter": 300,
        "halt_on_ampl_error": "yes"
    }
    solver = get_solver("ipopt", optarg)

    # Build ultra supercriticla power plant model
    m = build_plant_model()

    # Initialize the model (sequencial initialization and custom routines)
    initialize(m)

    # Ensure after the model is initialized, the degrees of freedom = 0
    assert degrees_of_freedom(m) == 0

    # User can import the model from build_plant_model for analysis
    # A sample analysis function is called below
    m_result = model_analysis(m, solver)
    # log_infeasible_constraints(m)
    # log_close_to_bounds(m)

    # View results in a process flow diagram
<<<<<<< HEAD
    view_result("pfd_usc_powerplant_result_1.0.svg", m_result)
=======
    view_result("pfd_usc_powerplant_result.svg", m_result)
>>>>>>> 976410c9
<|MERGE_RESOLUTION|>--- conflicted
+++ resolved
@@ -1141,14 +1141,9 @@
 
 
 def add_bounds(m):
-<<<<<<< HEAD
-    
-    m.flow_max = m.main_flow * 3 # number from Naresh
-=======
-
-    m.flow_max = m.main_flow * 1.2  # number from Naresh
+
+    m.flow_max = m.main_flow * 3  # number from Naresh
     m.salt_flow_max = 1000  # in kg/s
->>>>>>> 976410c9
 
     for unit_k in [m.fs.boiler, m.fs.reheater[1],
                    m.fs.reheater[2], m.fs.cond_pump,
@@ -1441,8 +1436,4 @@
     # log_close_to_bounds(m)
 
     # View results in a process flow diagram
-<<<<<<< HEAD
-    view_result("pfd_usc_powerplant_result_1.0.svg", m_result)
-=======
-    view_result("pfd_usc_powerplant_result.svg", m_result)
->>>>>>> 976410c9
+    view_result("pfd_usc_powerplant_result.svg", m_result)